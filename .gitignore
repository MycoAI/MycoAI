data/*
*pycache*
/src/testing.py
results*
deathcap*
<<<<<<< HEAD
=======
TODO
wandb*
>>>>>>> 97a4bfed
.idea<|MERGE_RESOLUTION|>--- conflicted
+++ resolved
@@ -3,9 +3,6 @@
 /src/testing.py
 results*
 deathcap*
-<<<<<<< HEAD
-=======
 TODO
 wandb*
->>>>>>> 97a4bfed
 .idea