--- conflicted
+++ resolved
@@ -7,12 +7,8 @@
 from mycoai.deep.train import DeepITSTrainer
 
 # Some settings
-utils.set_output_dir('results') # Create results directory, save output there
-<<<<<<< HEAD
 # utils.set_device('cuda') # To specify GPU use
-=======
-utils.set_device('cpu') # To specify GPU use 
->>>>>>> 2136e81c
+utils.set_device('cpu') # To specify GPU use
 # utils.VERBOSE = 1 # To turn on/off prints/plots
 
 # Data import & preprocessing
