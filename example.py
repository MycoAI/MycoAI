'''Example script'''

import torch
from mycoai import data, utils
from mycoai.evaluate import Evaluator
from mycoai.deep.models import DeepITSClassifier
from mycoai.deep.models import ResNet
from mycoai.deep.train import DeepITSTrainer

# Some settings
<<<<<<< HEAD
# utils.set_device('cuda') # To specify GPU use
utils.set_device('cpu') # To specify GPU use
# utils.VERBOSE = 1 # To turn on/off prints/plots
=======
utils.set_output_dir('results') # Create results directory, save output there
# utils.set_device('cpu') # To specify CPU/GPU use 
>>>>>>> 1b79f78c

# Data import & preprocessing
train_data = data.Data('test1.fasta')
train_data = train_data.class_filter('species', min_samples=5)
train_data = train_data.sequence_length_filter()
train_data = train_data.sequence_quality_filter()
train_data, valid_data = train_data.encode_dataset('4d', valid_split=0.2)

# Use encoding scheme from train_data on the test set
test_data = data.Data('test2.fasta', allow_duplicates=True)
test_data = test_data.encode_dataset(dna_encoder=train_data.dna_encoder,
                                     tax_encoder=train_data.tax_encoder)

# Model definition
arch = ResNet([2,2,2,2]) # = ResNet18
# This model will have a single output head and make genus-level predictions
model = DeepITSClassifier(arch, train_data.dna_encoder, train_data.tax_encoder,  
               target_levels=['genus'], fcn_layers=[128,20,64])

<<<<<<< HEAD
# Train/test (optionally with weighted loss/sampling)
=======
# Train (optionally with weighted loss/sampling) 
>>>>>>> 1b79f78c
# sampler = train_data.weighted_sampler('genus')
# loss_function = train_data.weighted_loss(torch.nn.CrossEntropyLoss,
#                                          sampler=sampler)
model, history = DeepITSTrainer.train(model, train_data, valid_data, 100)

# Make a prediction on the test set
classification = model.predict(test_data)
evaluator = Evaluator(classification, test_data, model)
evaluator.test()<|MERGE_RESOLUTION|>--- conflicted
+++ resolved
@@ -8,14 +8,8 @@
 from mycoai.deep.train import DeepITSTrainer
 
 # Some settings
-<<<<<<< HEAD
-# utils.set_device('cuda') # To specify GPU use
-utils.set_device('cpu') # To specify GPU use
-# utils.VERBOSE = 1 # To turn on/off prints/plots
-=======
 utils.set_output_dir('results') # Create results directory, save output there
-# utils.set_device('cpu') # To specify CPU/GPU use 
->>>>>>> 1b79f78c
+# utils.set_device('cpu') # To specify CPU/GPU use
 
 # Data import & preprocessing
 train_data = data.Data('test1.fasta')
@@ -35,11 +29,7 @@
 model = DeepITSClassifier(arch, train_data.dna_encoder, train_data.tax_encoder,  
                target_levels=['genus'], fcn_layers=[128,20,64])
 
-<<<<<<< HEAD
-# Train/test (optionally with weighted loss/sampling)
-=======
-# Train (optionally with weighted loss/sampling) 
->>>>>>> 1b79f78c
+# Train (optionally with weighted loss/sampling)
 # sampler = train_data.weighted_sampler('genus')
 # loss_function = train_data.weighted_loss(torch.nn.CrossEntropyLoss,
 #                                          sampler=sampler)
