'''Classes for creating plots and visualizations.'''

import torch
import matplotlib.pyplot as plt
import plotly.express as px
import plotly.io as pio
import sklearn.metrics as skmetric
from . import utils

def counts_barchart(dataframe, level='phylum', id=''):
    '''Plots the number of sequences per class'''

    counts = dataframe.groupby(level, as_index=False)['sh'].count().sort_values(
        'sh', ascending=False)
    ax = counts.plot.bar(ylabel='# sequences', legend=False)
    ax.set_xticklabels(counts[level])
    id = '_' + id if len(id) > 0 else ''
    plt.savefig(utils.OUTPUT_DIR + level + '_counts' + id + '.png')
    plt.close()

def counts_boxplot(dataframe, id=''):
    '''Plots the number of sequences per class as boxplot (all taxon levels)'''

    fig, axs = plt.subplots(nrows=1,ncols=6,figsize=(9,3))
    id = '_' + id if len(id) > 0 else ''

    for i in range(len(utils.LEVELS)):
        lvl = utils.LEVELS[i]
        counts = dataframe.groupby(lvl, as_index=False)[lvl].count()
        counts = counts.sort_values(lvl, ascending=False)
        counts.boxplot(ax=axs[i])

    axs[0].set_ylabel("# sequences")
    fig.suptitle('Taxon class counts')
    fig.tight_layout()
    plt.savefig(utils.OUTPUT_DIR + 'boxplot' + id + '.png')
    plt.close()

def counts_sunburstplot(dataframe, id=''):
    '''Plots the taxonomic class distribution as a sunburst plot'''

    print("Creating sunburst plot...")
<<<<<<< HEAD
    counts = dataframe.groupby(utils.LEVELS, as_index=False).count()
    fig = px.sunburst(counts, path=utils.LEVELS, values='sh')
    pio.write_image(fig, utils.OUTPUT_DIR + "sunburst_" + id + ".png", scale=4)
=======
    counts = dataprep.data.groupby(utils.LEVELS, as_index=False).count()
    fig = px.sunburst(counts, path=utils.LEVELS, values='sequence')
    id = '_' + id if len(id) > 0 else ''
    pio.write_image(fig, utils.OUTPUT_DIR + "sunburst" + id + ".png", scale=4)
>>>>>>> 97a4bfed

def classification_learning_curve(history, metric_name, target_levels, 
                                  show_valid=True, show_train=False):
    '''Plots the learning curves for a single metric on all target levels'''
    
    for lvl in target_levels:
        valid_plot = False
        if show_valid:
            valid_plot = plt.plot(
                history[f'{metric_name}|valid|{utils.LEVELS[lvl]}'],
                label=utils.LEVELS[lvl] + " (valid)"
            )
        if show_train:
            if valid_plot is not False:
                plt.plot(history[f'{metric_name}|train|{utils.LEVELS[lvl]}'], 
                         alpha=0.5, color=valid_plot[0].get_color(), 
                         label=utils.LEVELS[lvl] + " (train)")
            else:
                plt.plot(history[f'{metric_name}|train|{utils.LEVELS[lvl]}'], 
                         alpha=0.5, label=utils.LEVELS[lvl] + " (train)")
    
    plt.xlabel('Epochs')
    plt.ylabel(metric_name)
    plt.legend()
    plt.savefig(utils.OUTPUT_DIR + '/' + metric_name.lower() + '.png')
    plt.close()
    
    return

def confusion_matrices(model, data):
    '''Plots a confusion matrix for each predicted taxonomy level'''
    model.eval()
    with torch.no_grad():
        y_pred, y = model.predict(data, return_labels=True) 
        for i in range(len(y_pred)):
            argmax_y_pred = torch.argmax(y_pred[i].cpu(), dim=1)
            matrix = skmetric.confusion_matrix(y[:,i].cpu(), argmax_y_pred)
            plt.imshow(matrix)
            plt.savefig(utils.OUTPUT_DIR + '/' + 
                        utils.LEVELS[model.target_levels[i]] + '.png')
            plt.close()<|MERGE_RESOLUTION|>--- conflicted
+++ resolved
@@ -5,20 +5,20 @@
 import plotly.express as px
 import plotly.io as pio
 import sklearn.metrics as skmetric
-from . import utils
+from . import utils, data
 
-def counts_barchart(dataframe, level='phylum', id=''):
+def counts_barchart(dataprep, level='phylum', id=''):
     '''Plots the number of sequences per class'''
 
-    counts = dataframe.groupby(level, as_index=False)['sh'].count().sort_values(
-        'sh', ascending=False)
+    counts = dataprep.data.groupby(level, as_index=False)['id'].count().sort_values(
+        'id', ascending=False)
     ax = counts.plot.bar(ylabel='# sequences', legend=False)
     ax.set_xticklabels(counts[level])
     id = '_' + id if len(id) > 0 else ''
     plt.savefig(utils.OUTPUT_DIR + level + '_counts' + id + '.png')
     plt.close()
 
-def counts_boxplot(dataframe, id=''):
+def counts_boxplot(dataprep, id=''):
     '''Plots the number of sequences per class as boxplot (all taxon levels)'''
 
     fig, axs = plt.subplots(nrows=1,ncols=6,figsize=(9,3))
@@ -26,7 +26,7 @@
 
     for i in range(len(utils.LEVELS)):
         lvl = utils.LEVELS[i]
-        counts = dataframe.groupby(lvl, as_index=False)[lvl].count()
+        counts = dataprep.data.groupby(lvl, as_index=False)[lvl].count()
         counts = counts.sort_values(lvl, ascending=False)
         counts.boxplot(ax=axs[i])
 
@@ -36,20 +36,14 @@
     plt.savefig(utils.OUTPUT_DIR + 'boxplot' + id + '.png')
     plt.close()
 
-def counts_sunburstplot(dataframe, id=''):
+def counts_sunburstplot(dataprep, id=''):
     '''Plots the taxonomic class distribution as a sunburst plot'''
 
     print("Creating sunburst plot...")
-<<<<<<< HEAD
-    counts = dataframe.groupby(utils.LEVELS, as_index=False).count()
-    fig = px.sunburst(counts, path=utils.LEVELS, values='sh')
-    pio.write_image(fig, utils.OUTPUT_DIR + "sunburst_" + id + ".png", scale=4)
-=======
     counts = dataprep.data.groupby(utils.LEVELS, as_index=False).count()
     fig = px.sunburst(counts, path=utils.LEVELS, values='sequence')
     id = '_' + id if len(id) > 0 else ''
     pio.write_image(fig, utils.OUTPUT_DIR + "sunburst" + id + ".png", scale=4)
->>>>>>> 97a4bfed
 
 def classification_learning_curve(history, metric_name, target_levels, 
                                   show_valid=True, show_train=False):
@@ -83,7 +77,7 @@
     '''Plots a confusion matrix for each predicted taxonomy level'''
     model.eval()
     with torch.no_grad():
-        y_pred, y = model.predict(data, return_labels=True) 
+        y_pred, y = model._predict(data, return_labels=True)
         for i in range(len(y_pred)):
             argmax_y_pred = torch.argmax(y_pred[i].cpu(), dim=1)
             matrix = skmetric.confusion_matrix(y[:,i].cpu(), argmax_y_pred)
