''''For training and testing deep learning models on ITS classification task.'''

import torch
import wandb
import numpy as np
import pandas as pd
import torch.utils.data as tud
from tqdm import tqdm
from mycoai import utils
from mycoai import plotter
from mycoai.deep import train
from mycoai.deep.train import weight_schedules as ws

mean = lambda tensor, weights: (tensor @ weights) / weights.sum()


class DeepITSTrainer:
    '''Multi-class classification (for multiple taxonomic levels)'''

    @staticmethod
    def train(model, train_data, valid_data=None, epochs=100, loss=None,
<<<<<<< HEAD
              batch_size=64, sampler=None, optimizer=None,
              metrics=utils.EVAL_METRICS, weight_schedule=None,
              warmup_steps=None, wandb_config={}, wandb_name=None):
=======
              batch_size=64, sampler=None, optimizer=None, 
              metrics=utils.EVAL_METRICS, weight_schedule=None, 
              p_teacher_forcing=0, warmup_steps=None, wandb_config={}, 
              wandb_name=None):
>>>>>>> 1b79f78c
        '''Trains a neural network to classify ITS sequences

        Parameters
        ----------
        model: torch.nn.Module
            Neural network architecture
        train_data: mycoai.data.TensorData
            Preprocessed dataset containing ITS sequences for training
        valid_data: mycoai.data.TensorData
            Preprocessed dataset containing ITS sequences for validation
        epochs: int
            Number of training iterations
        loss: list | function
            To-be-optimized loss function (or list of functions per level)
            (default is CrossEntropyLoss)
        batch_size: int
            Number of training examples per optimization step (default is 64)
        sampler: torch.utils.data.Sampler
            Strategy to use for drawing data samples
        optimizer: torch.optim
            Optimization strategy (default is Adam)
        metrics: dict{str:function}
            Evaluation metrics to report during training, provided as dictionary
            with metric name as key and function as value (default is accuracy,
            balanced acuracy, precision, recall, f1, and mcc).
        weight_schedule:
            Factors by which each level should be weighted in loss per epoch
            (default is Constant([1,1,1,1,1,1]))
        warmup_steps: int | NoneType
            When specified, the lr increases linearly for the first warmup_steps
            then decreases proportionally to 1/sqrt(step_number). Works only for
            models with d_model attribute (BERT/EncoderDecoder) (default is 0).
        p_teacher_forcing: float
            Float between 0 and 1 that indicates the probability of teacher
            forcing for a batch. Teacher forcing inputs decoder with true 
            (masked) target labels instead of doing an autoregressive 
            prediction. Works only for EncoderDecoder model (default is False).
        wandb_config: dict
            Extra information to be added to weights and biases config data.
        wandb_name: str
            Name of the run to be displayed on weights and biases.'''

        # PARAMETER INITIALIZATION
        # Data and sampling
        if sampler is None:
            sampler = torch.utils.data.RandomSampler(train_data)
        train_dataloader = tud.DataLoader(train_data, batch_size=batch_size,
                                          sampler=sampler)

        # Loss and optimizer
        if loss is None:
            loss = [torch.nn.CrossEntropyLoss(ignore_index=utils.UNKNOWN_INT)
                    for i in range(6)]
        if warmup_steps is None:  # Constant learning rate as default
            if optimizer is None:
                optimizer = torch.optim.Adam(model.parameters(), lr=0.0001,
                                             weight_decay=0.0001)
            lr_scheduler = torch.optim.lr_scheduler.LambdaLR(optimizer,
                                                             lambda step: 1)
        else:  # Initialize lr scheduler if warmup_steps is specified
            if optimizer is None:
                optimizer = torch.optim.Adam(model.parameters(), lr=1,
                                             weight_decay=0.0001)
            # NOTE If you specify an optimizer here, the lr will be weighted
            schedule = train.LrSchedule(model.d_model, warmup_steps)
            lr_scheduler = torch.optim.lr_scheduler.LambdaLR(
                optimizer, lambda step: schedule.get_lr(step))
        if weight_schedule is None:
            weight_schedule = ws.Constant([1] * len(model.target_levels))

        # Mixed precision
        prec = torch.float16 if utils.DEVICE.type == 'cuda' else torch.bfloat16
        if utils.MIXED_PRECISION and utils.DEVICE.type == 'cuda':
            scaler = torch.cuda.amp.grad_scaler.GradScaler()
        else:
            scaler = train.DummyScaler()  # Does nothing

        # Other configurations
        metrics = {'Loss': loss, **metrics}
        log_columns = DeepITSTrainer.wandb_log_columns(model.target_levels,
                                                       metrics, (valid_data is not None))
        wandb_run = DeepITSTrainer.wandb_init(train_data, valid_data, model,
                                              optimizer, weight_schedule, sampler, loss, batch_size, epochs,
                                              warmup_steps, wandb_config, wandb_name)

        # TRAINING LOOP
        print("Training classification task...") if utils.VERBOSE > 0 else None
        for epoch in tqdm(range(epochs)):

            if epoch == 1:  # Errors for epoch 0 due to torch.nn.Lazy modules
                wandb_run.watch(model, log='all')
            model.train()
            w = weight_schedule(epoch).to(utils.DEVICE)

            for (x, y) in train_dataloader:
                # Make a prediction
                x, y = x.to(utils.DEVICE), y.to(utils.DEVICE)
                optimizer.zero_grad()
<<<<<<< HEAD
                with torch.autocast(device_type=utils.DEVICE.type, dtype=prec,
=======
                teacher_forcing = np.random.binomial(1, p_teacher_forcing)
                with torch.autocast(device_type=utils.DEVICE.type, dtype=prec, 
>>>>>>> 1b79f78c
                                    enabled=utils.MIXED_PRECISION):
                    if teacher_forcing:
                        y_pred = model(x, y)
                    else:
                        y_pred = model(x)
                    # Learning step
                    losses = torch.cat([loss[lvl](y_pred[i], y[:, lvl]).reshape(1)
                                        for i, lvl in enumerate(model.target_levels)])
                    mean_loss = mean(losses, w)
                scaler.scale(mean_loss).backward()  # Calculate gradients
                scaler.unscale_(optimizer)  # Unscale before clipping
                torch.nn.utils.clip_grad_norm_(model.parameters(), 1)
                scaler.step(optimizer)  # Apply optimizer
                lr_scheduler.step()  # Update learning rate
                scaler.update()

            # Validation results
            scores = DeepITSTrainer.validate(model, train_data, metrics)
            scores = np.concatenate([[epoch + 1], scores])
            if valid_data is not None:
                scores = np.concatenate([scores,
                                         DeepITSTrainer.validate(model, valid_data, metrics)])
            wandb_run.log({column: score
                           for column, score in zip(log_columns, scores)})

        # Finishing the wandb_run, getting results dataframe
        model_parameters = filter(lambda p: p.requires_grad, model.parameters())
        params = sum([np.prod(p.size()) for p in model_parameters])
        wandb_run.config.update({'num_params': params})
        wandb_run.unwatch(model)
        wandb_api = wandb.Api()
        wandb_id = f'{wandb_run.project}/{wandb_run._run_id}'
        model.train_ref = wandb_id
        run = wandb_api.run(wandb_id)
        history = run.history(pandas=True)
        DeepITSTrainer.wandb_learning_curves(wandb_run, history, metrics,
                                             model.target_levels, valid_data is not None)
        wandb_run.finish(quiet=True)

        if utils.VERBOSE > 0:
            print("Training finished, log saved to wandb (see above).")
            print("Final accuracy scores:\n---------------------")
            DeepITSTrainer.final_report(history, model.target_levels, 'train')
            if valid_data is not None:
                DeepITSTrainer.final_report(history, model.target_levels,
                                            'valid')

        return model, history

    @staticmethod
    def validate(model, data, metrics, ignore_unknowns=False):
        '''Evaluates performance of model for the specified `metrics`.

        Parameters
        ----------
        model: DeepITSClassifier
            The to-be-validated neural network
        data: UniteData
            Test data
        metrics: dict{str:function}
            Evaluation metrics to report during testing
        ignore_unknowns:
            Ignore the unrecognized labels in the dataset (default is False)'''

        model.eval()
        with torch.no_grad():
            y_pred, y = model._predict(data, return_labels=True)
            results = []
            for m in metrics:
                for i, lvl in enumerate(model.target_levels):
                    y_lvl, y_pred_i = y[:, lvl], y_pred[i]
                    if ignore_unknowns:
                        mask = y[:, lvl] != utils.UNKNOWN_INT
                        y_lvl, y_pred_i = y_lvl[mask], y_pred_i[mask]
                    if m == 'Loss':
                        results.append(metrics[m][lvl](y_pred_i, y_lvl).item())
                    else:
                        argmax_y_pred = torch.argmax(y_pred_i, dim=1)
                        #print("argmax_y_pred: ", argmax_y_pred.cpu())
                        #print("y_lvl: ", y_lvl.cpu())
                        #print(metrics[m])
                        results.append(metrics[m](y_lvl.cpu().numpy(),
                                                  argmax_y_pred.cpu().numpy()))

        if len(model.target_levels) == 6:
            cons = DeepITSTrainer.consistency(y_pred, model.tax_encoder)
            return np.array(results + cons)
        else:
            return np.array(results)

    @staticmethod
    def consistency(full_prediction, tax_encoder):
        '''Calculates the percentage of which predictions for a parent taxon are
        consistent with child predictions, following the taxon hierarchy.'''

        consistencies = []
        n_rows = len(full_prediction[0])
        for i in range(5):
            this_lvl = torch.argmax(full_prediction[i], dim=1)
            next_lvl = torch.argmax(full_prediction[i + 1], dim=1)
            cons = np.sum([tax_encoder.inference_matrices[i].cpu().numpy()[b, a]
                           for a, b in zip(this_lvl, next_lvl)]) / n_rows
            consistencies.append(cons)

        return consistencies

    @staticmethod
    def results_init(target_levels, metrics):
        '''Initializes an empty results dataframe with correct rows/columns'''
        columns += [f'{metric}|{utils.LEVELS[lvl]}' for metric in metrics
                    for lvl in target_levels]
        if len(target_levels) == 6:
            columns += ([f'Consistency|{pair}'
                         for pair in ['P-C', 'C-O', 'O-F', 'F-G', 'G-S']])
        return pd.DataFrame(columns=columns)

    @staticmethod
    def wandb_log_columns(target_levels, metrics, use_valid, consistency=True):
        '''Returns a list of column names for the wandb log'''
        columns = ['Epoch']
        for dataset in ['train', 'valid'][:int(use_valid) + 1]:
            columns += [f'{metric}|{dataset}|{utils.LEVELS[lvl]}'
                        for metric in metrics for lvl in target_levels]
            if len(target_levels) == 6 and consistency:
                columns += ([f'Consistency|{dataset}|{pair}'
                             for pair in ['P-C', 'C-O', 'O-F', 'F-G', 'G-S']])
        return columns

    @staticmethod
    def wandb_init(train_data, valid_data, model, optimizer, weight_schedule,
                   sampler, loss, batch_size, epochs, warmup_steps,
                   wandb_config, wandb_name):
        '''Initializes wandb_run, writes config'''
        utils.wandb_cleanup()
        config = {
            'task': 'classification',
            **utils.get_config(train_data, prefix='trainset'),
            **utils.get_config(valid_data, prefix='validset'),
            **utils.get_config(model),
            **utils.get_config(optimizer, prefix='opt'),
            **utils.get_config(weight_schedule, 'weight_sched'),
            **utils.get_config(sampler, 'sampler'),
            **utils.get_config(loss[0], 'loss'),
            'batch_size': batch_size,
            'epochs': epochs,
            'warmup_steps': warmup_steps,
            **wandb_config,
            **utils.get_config()
        }
        return wandb.init(project=utils.WANDB_PROJECT, config=config,
                          name=wandb_name, dir=utils.OUTPUT_DIR)

    @staticmethod
    def wandb_learning_curves(wandb_run, history, metrics, target_levels,
                              use_valid):
        '''Visualizes training history in custom charts on WandB'''

        history.replace('NaN', np.nan, inplace=True)
        for metric in metrics:
            columns = DeepITSTrainer.wandb_log_columns(target_levels, [metric],
                                                       use_valid, False)
            wandb_run.log({f"{metric} learning curve": wandb.plot.line_series(
                xs=history['Epoch'].values,
                ys=history[columns[1:]].values.T,
                keys=[", ".join(column.split("|")[1:]) for column in columns[1:]],
                title=metric,
                xname='Epoch'
            )})

    @staticmethod
    def final_report(history, target_levels, train_or_valid):
        print(train_or_valid.capitalize() + ":")
        report = history[[f'Accuracy|{train_or_valid}|{utils.LEVELS[lvl]}'
                          for lvl in target_levels]]
        columns = dict(zip(report.columns,
                           [utils.LEVELS[lvl] for lvl in target_levels]))
        report = report.tail(1)
        report.rename(columns=columns, inplace=True)
        report.reset_index(drop=True, inplace=True)
        print(report)<|MERGE_RESOLUTION|>--- conflicted
+++ resolved
@@ -11,6 +11,7 @@
 from mycoai.deep import train
 from mycoai.deep.train import weight_schedules as ws
 
+
 mean = lambda tensor, weights: (tensor @ weights) / weights.sum()
 
 
@@ -19,16 +20,10 @@
 
     @staticmethod
     def train(model, train_data, valid_data=None, epochs=100, loss=None,
-<<<<<<< HEAD
-              batch_size=64, sampler=None, optimizer=None,
-              metrics=utils.EVAL_METRICS, weight_schedule=None,
-              warmup_steps=None, wandb_config={}, wandb_name=None):
-=======
               batch_size=64, sampler=None, optimizer=None, 
               metrics=utils.EVAL_METRICS, weight_schedule=None, 
               p_teacher_forcing=0, warmup_steps=None, wandb_config={}, 
               wandb_name=None):
->>>>>>> 1b79f78c
         '''Trains a neural network to classify ITS sequences
 
         Parameters
@@ -82,79 +77,75 @@
         if loss is None:
             loss = [torch.nn.CrossEntropyLoss(ignore_index=utils.UNKNOWN_INT)
                     for i in range(6)]
-        if warmup_steps is None:  # Constant learning rate as default
+        if warmup_steps is None: # Constant learning rate as default
             if optimizer is None:
                 optimizer = torch.optim.Adam(model.parameters(), lr=0.0001,
                                              weight_decay=0.0001)
             lr_scheduler = torch.optim.lr_scheduler.LambdaLR(optimizer,
                                                              lambda step: 1)
-        else:  # Initialize lr scheduler if warmup_steps is specified
+        else: # Initialize lr scheduler if warmup_steps is specified
             if optimizer is None:
                 optimizer = torch.optim.Adam(model.parameters(), lr=1,
                                              weight_decay=0.0001)
             # NOTE If you specify an optimizer here, the lr will be weighted
             schedule = train.LrSchedule(model.d_model, warmup_steps)
             lr_scheduler = torch.optim.lr_scheduler.LambdaLR(
-                optimizer, lambda step: schedule.get_lr(step))
+                                  optimizer, lambda step: schedule.get_lr(step))
         if weight_schedule is None:
-            weight_schedule = ws.Constant([1] * len(model.target_levels))
+            weight_schedule = ws.Constant([1]*len(model.target_levels))
 
         # Mixed precision
         prec = torch.float16 if utils.DEVICE.type == 'cuda' else torch.bfloat16
         if utils.MIXED_PRECISION and utils.DEVICE.type == 'cuda':
             scaler = torch.cuda.amp.grad_scaler.GradScaler()
         else:
-            scaler = train.DummyScaler()  # Does nothing
+            scaler = train.DummyScaler() # Does nothing
 
         # Other configurations
         metrics = {'Loss': loss, **metrics}
         log_columns = DeepITSTrainer.wandb_log_columns(model.target_levels,
-                                                       metrics, (valid_data is not None))
+                                              metrics, (valid_data is not None))
         wandb_run = DeepITSTrainer.wandb_init(train_data, valid_data, model,
-                                              optimizer, weight_schedule, sampler, loss, batch_size, epochs,
-                                              warmup_steps, wandb_config, wandb_name)
+            optimizer, weight_schedule, sampler, loss, batch_size, epochs,
+            warmup_steps, wandb_config, wandb_name)
 
         # TRAINING LOOP
         print("Training classification task...") if utils.VERBOSE > 0 else None
         for epoch in tqdm(range(epochs)):
 
-            if epoch == 1:  # Errors for epoch 0 due to torch.nn.Lazy modules
+            if epoch == 1: # Errors for epoch 0 due to torch.nn.Lazy modules
                 wandb_run.watch(model, log='all')
             model.train()
             w = weight_schedule(epoch).to(utils.DEVICE)
 
-            for (x, y) in train_dataloader:
+            for (x,y) in train_dataloader:
                 # Make a prediction
                 x, y = x.to(utils.DEVICE), y.to(utils.DEVICE)
                 optimizer.zero_grad()
-<<<<<<< HEAD
+                teacher_forcing = np.random.binomial(1, p_teacher_forcing)
                 with torch.autocast(device_type=utils.DEVICE.type, dtype=prec,
-=======
-                teacher_forcing = np.random.binomial(1, p_teacher_forcing)
-                with torch.autocast(device_type=utils.DEVICE.type, dtype=prec, 
->>>>>>> 1b79f78c
                                     enabled=utils.MIXED_PRECISION):
                     if teacher_forcing:
                         y_pred = model(x, y)
                     else:
                         y_pred = model(x)
                     # Learning step
-                    losses = torch.cat([loss[lvl](y_pred[i], y[:, lvl]).reshape(1)
-                                        for i, lvl in enumerate(model.target_levels)])
+                    losses = torch.cat([loss[lvl](y_pred[i],y[:,lvl]).reshape(1)
+                                  for i, lvl in enumerate(model.target_levels)])
                     mean_loss = mean(losses, w)
-                scaler.scale(mean_loss).backward()  # Calculate gradients
-                scaler.unscale_(optimizer)  # Unscale before clipping
+                scaler.scale(mean_loss).backward() # Calculate gradients
+                scaler.unscale_(optimizer) # Unscale before clipping
                 torch.nn.utils.clip_grad_norm_(model.parameters(), 1)
-                scaler.step(optimizer)  # Apply optimizer
-                lr_scheduler.step()  # Update learning rate
+                scaler.step(optimizer) # Apply optimizer
+                lr_scheduler.step() # Update learning rate
                 scaler.update()
 
             # Validation results
             scores = DeepITSTrainer.validate(model, train_data, metrics)
-            scores = np.concatenate([[epoch + 1], scores])
+            scores = np.concatenate([[epoch+1], scores])
             if valid_data is not None:
                 scores = np.concatenate([scores,
-                                         DeepITSTrainer.validate(model, valid_data, metrics)])
+                       DeepITSTrainer.validate(model, valid_data, metrics)])
             wandb_run.log({column: score
                            for column, score in zip(log_columns, scores)})
 
@@ -169,16 +160,16 @@
         run = wandb_api.run(wandb_id)
         history = run.history(pandas=True)
         DeepITSTrainer.wandb_learning_curves(wandb_run, history, metrics,
-                                             model.target_levels, valid_data is not None)
+                                    model.target_levels, valid_data is not None)
         wandb_run.finish(quiet=True)
 
         if utils.VERBOSE > 0:
             print("Training finished, log saved to wandb (see above).")
             print("Final accuracy scores:\n---------------------")
-            DeepITSTrainer.final_report(history, model.target_levels, 'train')
+            DeepITSTrainer.final_report(history,model.target_levels,'train')
             if valid_data is not None:
-                DeepITSTrainer.final_report(history, model.target_levels,
-                                            'valid')
+                DeepITSTrainer.final_report(history,model.target_levels,
+                                                'valid')
 
         return model, history
 
@@ -203,17 +194,14 @@
             results = []
             for m in metrics:
                 for i, lvl in enumerate(model.target_levels):
-                    y_lvl, y_pred_i = y[:, lvl], y_pred[i]
+                    y_lvl, y_pred_i = y[:,lvl], y_pred[i]
                     if ignore_unknowns:
-                        mask = y[:, lvl] != utils.UNKNOWN_INT
+                        mask = y[:,lvl] != utils.UNKNOWN_INT
                         y_lvl, y_pred_i = y_lvl[mask], y_pred_i[mask]
                     if m == 'Loss':
                         results.append(metrics[m][lvl](y_pred_i, y_lvl).item())
                     else:
                         argmax_y_pred = torch.argmax(y_pred_i, dim=1)
-                        #print("argmax_y_pred: ", argmax_y_pred.cpu())
-                        #print("y_lvl: ", y_lvl.cpu())
-                        #print(metrics[m])
                         results.append(metrics[m](y_lvl.cpu().numpy(),
                                                   argmax_y_pred.cpu().numpy()))
 
@@ -232,9 +220,9 @@
         n_rows = len(full_prediction[0])
         for i in range(5):
             this_lvl = torch.argmax(full_prediction[i], dim=1)
-            next_lvl = torch.argmax(full_prediction[i + 1], dim=1)
-            cons = np.sum([tax_encoder.inference_matrices[i].cpu().numpy()[b, a]
-                           for a, b in zip(this_lvl, next_lvl)]) / n_rows
+            next_lvl = torch.argmax(full_prediction[i+1], dim=1)
+            cons = np.sum([tax_encoder.inference_matrices[i].cpu().numpy()[b,a]
+                           for a,b in zip(this_lvl, next_lvl)]) / n_rows
             consistencies.append(cons)
 
         return consistencies
@@ -243,22 +231,22 @@
     def results_init(target_levels, metrics):
         '''Initializes an empty results dataframe with correct rows/columns'''
         columns += [f'{metric}|{utils.LEVELS[lvl]}' for metric in metrics
-                    for lvl in target_levels]
+                                                       for lvl in target_levels]
         if len(target_levels) == 6:
             columns += ([f'Consistency|{pair}'
-                         for pair in ['P-C', 'C-O', 'O-F', 'F-G', 'G-S']])
+                               for pair in ['P-C', 'C-O', 'O-F', 'F-G', 'G-S']])
         return pd.DataFrame(columns=columns)
 
     @staticmethod
     def wandb_log_columns(target_levels, metrics, use_valid, consistency=True):
         '''Returns a list of column names for the wandb log'''
         columns = ['Epoch']
-        for dataset in ['train', 'valid'][:int(use_valid) + 1]:
-            columns += [f'{metric}|{dataset}|{utils.LEVELS[lvl]}'
-                        for metric in metrics for lvl in target_levels]
+        for dataset in ['train', 'valid'][:int(use_valid)+1]:
+            columns +=  [f'{metric}|{dataset}|{utils.LEVELS[lvl]}'
+                           for metric in metrics for lvl in target_levels]
             if len(target_levels) == 6 and consistency:
                 columns += ([f'Consistency|{dataset}|{pair}'
-                             for pair in ['P-C', 'C-O', 'O-F', 'F-G', 'G-S']])
+                               for pair in ['P-C', 'C-O', 'O-F', 'F-G', 'G-S']])
         return columns
 
     @staticmethod
@@ -295,11 +283,11 @@
             columns = DeepITSTrainer.wandb_log_columns(target_levels, [metric],
                                                        use_valid, False)
             wandb_run.log({f"{metric} learning curve": wandb.plot.line_series(
-                xs=history['Epoch'].values,
-                ys=history[columns[1:]].values.T,
-                keys=[", ".join(column.split("|")[1:]) for column in columns[1:]],
-                title=metric,
-                xname='Epoch'
+              xs=history['Epoch'].values,
+              ys=history[columns[1:]].values.T,
+              keys=[", ".join(column.split("|")[1:]) for column in columns[1:]],
+              title=metric,
+              xname='Epoch'
             )})
 
     @staticmethod
