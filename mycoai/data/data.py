--- conflicted
+++ resolved
@@ -195,13 +195,6 @@
             file.write(row['sequence'] + '\n')
 
         file.close()
-<<<<<<< HEAD
-
-    def mycoai_parser(self, fasta_header):
-        '''Parses FASTA headers using the MycoAI format to extract taxonomies'''
-        return fasta_header[1:-1].split(";")
-=======
->>>>>>> 1b79f78c
 
     def unite_parser(self, fasta_header):
         '''Parses FASTA headers using the UNITE format to extract taxonomies'''
